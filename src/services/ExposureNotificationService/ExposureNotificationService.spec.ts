--- conflicted
+++ resolved
@@ -541,7 +541,6 @@
       );
     });
 
-<<<<<<< HEAD
     it('processes the push notification when exposed', async () => {
       service.exposureStatus.set({
         type: ExposureStatusType.Exposed,
@@ -640,10 +639,7 @@
       );
     });
 
-    it('ignores ExposureSummary that has smaller lastExposureTimestamp', async () => {
-=======
     it('selects next exposure summary if user is not already exposed', async () => {
->>>>>>> 2493fc4d
       const today = new OriginalDate('2020-05-18T04:10:00+0000');
       dateSpy.mockImplementation((...args: any[]) => (args.length > 0 ? new OriginalDate(...args) : today));
       const period = periodSinceEpoch(today, HOURS_PER_PERIOD);
