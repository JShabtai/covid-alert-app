--- conflicted
+++ resolved
@@ -360,13 +360,8 @@
     return minimumExposureDurationMinutes && Math.round(exposureDurationMinutes) >= minimumExposureDurationMinutes;
   }
 
-<<<<<<< HEAD
-  private summariesContainingExposures(
+  async summariesContainingExposures(
     minimumExposureDurationMinutes: Number,
-=======
-  async selectSummaries(
-    minimumExposureDurationMinutes: number,
->>>>>>> f38e853b
     summaries: ExposureSummary[],
   ): ExposureSummary[] {
     return summaries
@@ -414,10 +409,10 @@
 
       captureMessage(
         'summary',
-        this.findSummaryContainingExposure(exposureConfiguration.minimumExposureDurationMinutes, summaries),
+        this.summariesContainingExposures(exposureConfiguration.minimumExposureDurationMinutes, summaries),
       );
       await this.setToExposed(
-        await this.selectSummaries(exposureConfiguration.minimumExposureDurationMinutes, summaries),
+        await this.summariesContainingExposures(exposureConfiguration.minimumExposureDurationMinutes, summaries),
         lastCheckedPeriod,
       );
     } catch (error) {
