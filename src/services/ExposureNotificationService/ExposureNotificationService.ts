--- conflicted
+++ resolved
@@ -153,37 +153,6 @@
 
   async updateExposureStatusInBackground() {
     await this.init();
-<<<<<<< HEAD
-
-    const unobserver = this.exposureStatus.observe(async exposureStatus => {
-      if (exposureStatus.type === 'exposed' && !exposureStatus.notificationSent) {
-        PushNotification.presentLocalNotification({
-          alertTitle: this.i18n.translate('Notification.ExposedMessageTitle'),
-          alertBody: this.i18n.translate('Notification.ExposedMessageBody'),
-        });
-        await this.exposureStatus.append({
-          notificationSent: true,
-        });
-      }
-      if (
-        exposureStatus.type === 'diagnosed' &&
-        exposureStatus.needsSubmission &&
-        (!exposureStatus.uploadReminderLastSentAt ||
-          minutesBetween(new Date(exposureStatus.uploadReminderLastSentAt), getCurrentDate()) >
-            MINIMUM_REMINDER_INTERVAL_MINUTES)
-      ) {
-        PushNotification.presentLocalNotification({
-          alertTitle: this.i18n.translate('Notification.DailyUploadNotificationTitle'),
-          alertBody: this.i18n.translate('Notification.DailyUploadNotificationBody'),
-        });
-        await this.exposureStatus.append({
-          uploadReminderLastSentAt: getMillisSinceUTCEpoch(),
-        });
-      }
-    });
-
-=======
->>>>>>> bf11dce5
     try {
       captureMessage('updateExposureStatusInBackground', {exposureStatus: this.exposureStatus.get()});
       await this.processPendingExposureSummary();
