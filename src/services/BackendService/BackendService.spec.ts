--- conflicted
+++ resolved
@@ -54,11 +54,8 @@
 }));
 
 jest.mock('../../shared/fetch', () => ({
-<<<<<<< HEAD
-  blobFetch: () => Promise.resolve({error: false, buffer: []}),
-=======
+  // blobFetch: () => Promise.resolve({error: false, buffer: []}),
   blobFetch: jest.fn(),
->>>>>>> 1bdf6a55
 }));
 
 /**
