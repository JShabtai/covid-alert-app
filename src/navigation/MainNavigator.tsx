import React, {useState} from 'react';
import {StatusBar} from 'react-native';
import {createStackNavigator} from '@react-navigation/stack';
import {HomeScreen} from 'screens/home';
import {TutorialScreen} from 'screens/tutorial';
import {
  FormScreen,
  Step1Screen,
  Step2Screen,
  SymptomOnsetDateScreen,
  TekUploadNoDate,
  TekUploadSubsequentDays,
  TekUploadWithDate,
  TestDateScreen,
} from 'screens/datasharing';
import {PrivacyScreen} from 'screens/privacy';
import {LanguageScreen} from 'screens/language';
import {useStorage} from 'services/StorageService';
import {RegionPickerSettingsScreen} from 'screens/regionPicker';
import {NoCodeScreen} from 'screens/nocode/NoCode';
import {HowToIsolate} from 'screens/howToIsolate/HowToIsolate';
import {SafeAreaProvider} from 'react-native-safe-area-context';
import {OnboardingScreen} from 'screens/onboarding';
import {LandingScreen} from 'screens/landing';
<<<<<<< HEAD

import {FormContext} from '../shared/FormContext';
=======
import {FormContext, FormContextDefaults} from '../shared/FormContext';
>>>>>>> cbb12338

const MainStack = createStackNavigator();

const withDarkNav = (Component: React.ElementType) => {
  const ComponentWithDarkNav = (props: any) => {
    return (
      <SafeAreaProvider>
        <StatusBar barStyle="dark-content" />
        <Component {...props} />
      </SafeAreaProvider>
    );
  };
  return ComponentWithDarkNav;
};

const withDarkNavNonModal = (Component: React.ElementType) => {
  const ComponentWithDarkNav = (props: any) => {
    // for onboarding, we don't use modal navigation
    return (
      <SafeAreaProvider>
        <StatusBar barStyle="dark-content" />
        <Component {...props} />
      </SafeAreaProvider>
    );
  };
  return ComponentWithDarkNav;
};

// const withLightNav = (Component: React.ElementType) => {
//   const ComponentWithLightNav = (props: any) => (
//     <SafeAreaProvider>
//       <StatusBar barStyle="light-content" />
//       <Component {...props} />
//     </SafeAreaProvider>
//   );
//   return ComponentWithLightNav;
// };

export interface MainStackParamList extends Record<string, object | undefined> {
  Home: undefined;
  Onboarding: undefined;
  Tutorial: undefined;
}
const LandingScreenWithNavBar = withDarkNav(LandingScreen);
const HomeScreenWithNavBar = withDarkNav(HomeScreen);
const TutorialScreenWithNavBar = withDarkNav(TutorialScreen);
const Step1ScreenWithNavBar = withDarkNav(Step1Screen);
const Step2ScreenWithNavBar = withDarkNav(Step2Screen);
const FormScreenWithNavBar = withDarkNav(FormScreen);
const TekUploadWithDateWithNavBar = withDarkNav(TekUploadWithDate);
const TekUploadNoDateWithNavBar = withDarkNav(TekUploadNoDate);
const TekUploadSubsequentDaysWithNavBar = withDarkNav(TekUploadSubsequentDays);
const SymptomOnsetDateScreenWithNavBar = withDarkNav(SymptomOnsetDateScreen);
const TestDateScreenWithNavBar = withDarkNav(TestDateScreen);
const PrivacyScreenWithNavBar = withDarkNav(PrivacyScreen);
const LanguageScreenWithNavBar = withDarkNav(LanguageScreen);
const RegionPickerSettingsScreenWithNavBar = withDarkNav(RegionPickerSettingsScreen);
const NoCodeWithNavBar = withDarkNav(NoCodeScreen);
const HowToIsolateWithNavBar = withDarkNav(HowToIsolate);

const OnboardingWithNavBar = withDarkNavNonModal(OnboardingScreen);

const OnboardingStack = createStackNavigator();
const OnboardingNavigator = () => {
  return (
    <OnboardingStack.Navigator screenOptions={{headerShown: false}} initialRouteName="Onboarding">
      <OnboardingStack.Screen name="Onboarding" component={OnboardingWithNavBar} />
    </OnboardingStack.Navigator>
  );
};
const DataSharingStack = createStackNavigator();
const DataSharingNavigator = () => {
<<<<<<< HEAD
  const [state, setState] = useState({modalVisible: false, selectedDate: ''});
=======
  const [state, setState] = useState(FormContextDefaults);
>>>>>>> cbb12338
  const toggleModal = (val: boolean) => {
    setState({...state, modalVisible: val});
  };
  const setDate = (val: string) => {
    setState({...state, selectedDate: val});
  };

  return (
    <FormContext.Provider value={{data: state, toggleModal, setDate}}>
      <DataSharingStack.Navigator screenOptions={{headerShown: false}} initialRouteName="TestDate">
        <DataSharingStack.Screen name="Step1" component={Step1ScreenWithNavBar} />
        <DataSharingStack.Screen name="FormView" component={FormScreenWithNavBar} />
        <DataSharingStack.Screen name="Step2" component={Step2ScreenWithNavBar} />
        <DataSharingStack.Screen name="SymptomOnsetDate" component={SymptomOnsetDateScreenWithNavBar} />
        <DataSharingStack.Screen name="TestDate" component={TestDateScreenWithNavBar} />
        <DataSharingStack.Screen name="TekUploadNoDate" component={TekUploadNoDateWithNavBar} />
        <DataSharingStack.Screen name="TekUploadWithDate" component={TekUploadWithDateWithNavBar} />
        <DataSharingStack.Screen name="TekUploadSubsequentDays" component={TekUploadSubsequentDaysWithNavBar} />
      </DataSharingStack.Navigator>
    </FormContext.Provider>
  );
};

const forFade = ({current}: {current: any}) => ({
  cardStyle: {
    opacity: current.progress,
  },
});

const MainNavigator = () => {
  const {isOnboarding} = useStorage();
  return (
    <MainStack.Navigator
      screenOptions={{headerShown: false}}
      initialRouteName={isOnboarding ? 'Landing' : 'Home'}
      mode="modal"
    >
      <MainStack.Screen name="Landing" component={LandingScreenWithNavBar} />
      <MainStack.Screen name="Home" component={HomeScreenWithNavBar} />
      <MainStack.Screen
        options={{cardStyleInterpolator: forFade}}
        name="OnboardingNavigator"
        component={OnboardingNavigator}
      />
      <MainStack.Screen name="Tutorial" component={TutorialScreenWithNavBar} />
      <MainStack.Screen name="DataSharing" component={DataSharingNavigator} />
      <MainStack.Screen name="Privacy" component={PrivacyScreenWithNavBar} />
      <MainStack.Screen name="LanguageSelect" component={LanguageScreenWithNavBar} />
      <MainStack.Screen name="RegionSelect" component={RegionPickerSettingsScreenWithNavBar} />
      <MainStack.Screen name="NoCode" component={NoCodeWithNavBar} />
      <MainStack.Screen name="HowToIsolate" component={HowToIsolateWithNavBar} />
    </MainStack.Navigator>
  );
};

export default MainNavigator;<|MERGE_RESOLUTION|>--- conflicted
+++ resolved
@@ -22,12 +22,8 @@
 import {SafeAreaProvider} from 'react-native-safe-area-context';
 import {OnboardingScreen} from 'screens/onboarding';
 import {LandingScreen} from 'screens/landing';
-<<<<<<< HEAD
 
-import {FormContext} from '../shared/FormContext';
-=======
 import {FormContext, FormContextDefaults} from '../shared/FormContext';
->>>>>>> cbb12338
 
 const MainStack = createStackNavigator();
 
@@ -100,21 +96,17 @@
 };
 const DataSharingStack = createStackNavigator();
 const DataSharingNavigator = () => {
-<<<<<<< HEAD
-  const [state, setState] = useState({modalVisible: false, selectedDate: ''});
-=======
   const [state, setState] = useState(FormContextDefaults);
->>>>>>> cbb12338
   const toggleModal = (val: boolean) => {
     setState({...state, modalVisible: val});
   };
   const setDate = (val: string) => {
     setState({...state, selectedDate: val});
   };
-
+  console.log(JSON.stringify(state));
   return (
     <FormContext.Provider value={{data: state, toggleModal, setDate}}>
-      <DataSharingStack.Navigator screenOptions={{headerShown: false}} initialRouteName="TestDate">
+      <DataSharingStack.Navigator screenOptions={{headerShown: false}} initialRouteName="Step2">
         <DataSharingStack.Screen name="Step1" component={Step1ScreenWithNavBar} />
         <DataSharingStack.Screen name="FormView" component={FormScreenWithNavBar} />
         <DataSharingStack.Screen name="Step2" component={Step2ScreenWithNavBar} />
