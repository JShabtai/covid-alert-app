{
  "Home": {
    "NoExposureDetected": {
      "AllSetTitle": "You’re all set",
      "RegionCovered": {
        "Title": "No exposure detected",
        "Body": "You have not been near anyone who reported a COVID-19 diagnosis through this app.",
        "GuidanceUrl": "https://www.canada.ca/en/public-health/services/publications/diseases-conditions/covid-19-how-to-isolate-at-home.html",
        "AllSetBody": "Your phone is now running Bluetooth to collect codes from nearby phones."
      },
      "NoRegion": {
        "Title": "No exposure detected",
        "Body": "You have not been near anyone who reported a COVID-19 diagnosis through this app.\n\nHowever, in some provinces and territories, people cannot yet report COVID-19 diagnoses through this app.",
        "AllSetBody": "We’ll let you know as soon as people outside Ontario can report a diagnosis through COVID Alert.\n\nIt’s still helpful to keep COVID Alert on.\n\nThat way, when people are able to report a diagnosis, you’ll find out if you were near them."
      },
      "RegionNotCovered": {
        "Title": "No reporting yet in your area",
        "Body": "People in your province or territory are not yet able to report a COVID-19 diagnosis through this app.\n\nIt’s still helpful to turn COVID Alert on. That way, when people are able to report a diagnosis, you’ll be notified if you were near them.",
        "GuidanceUrl": "https://www.canada.ca/en/public-health/services/publications/diseases-conditions/covid-19-how-to-isolate-at-home.html",
        "AllSetBody": "We’ll let you know as soon as people in your area can report a diagnosis through COVID Alert.\n\nIt’s still helpful to keep COVID Alert on.\n\nThat way, when people are able to report a diagnosis, you’ll find out if you were near them."
      }
    },
    "ExposureDetected": {
      "Title": "You’ve been exposed in the last 14 days",
      "Title2": "What now?",
      "Body1": "Someone you’ve been near has reported a COVID-19 diagnosis through the app. You were close to them for 15 minutes or more.",
      "RegionNotCovered": {
        "Body2": "You’re at risk of being infected. Watch yourself carefully for symptoms, and ",
        "Body3": "consider self-isolating for 14 days.",
        "HowToIsolateCTA": "How to self-isolate"
      },
      "RegionCovered": {
        "Body2": "You’re at risk of being infected."
      }
    },
    "ChooseRegionCTA": "Choose province or territory",
    "How": "Diagnosed with COVID-19?",
    "CTA": "What to do next",
    "HowUrl": "https://www.canada.ca/",
    "ExposedHelpCTA": "What to do if you’re exposed",
    "DiagnosedView": {
      "Title": "Thanks for helping fight COVID-19",
      "Body1": {
        "One": "Tomorrow, you’ll get your last notification asking permission to upload any new random codes your phone sent out.",
        "Other": "For the next {number} days, you’ll get a daily notification asking permission to upload any new random codes your phone sent out."
      },
      "Body2": "You do not have to agree, even if you agreed the day before.",
      "Body3": "If you’re worried about your symptoms, get medical care as soon as you can. Take care of yourself and your family during this time.",
      "Tip": {
        "Title": "TIP: "
      }
    },
    "SymptomTrackerUrl": "https://ca.thrive.health/covid19app/action/88a5e9a7-db9e-487b-bc87-ce35035f8e5c?from=/home&navigateTo=/tracker/complete",
    "DiagnosedShareView": {
      "Title": "Upload random codes",
      "Body1": "Thanks for helping slow the spread!",
      "Body2": "Reminder: ",
      "Body3": "To help keep people safe, you need to upload your random codes every day, especially if you have to leave your home.",
      "ButtonCTA": "Upload your random codes"
    },
    "BluetoothDisabled": "Bluetooth is off",
    "EnableBluetoothCTA": "You need to turn on Bluetooth in your phone’s settings so COVID Alert can work.",
    "TurnOnBluetooth": "Turn on Bluetooth",
    "EnUnauthorized": {
      "Title": "COVID Alert is off",
      "Body1": "From the button below, choose Exposure Notifications, then scroll down and turn on \"Share Exposure Information\".",
      "CTA": "Enable COVID Alert"
    },
    "EnDisabled": {
      "Title": "COVID Alert is off",
      "Body1": "You did not enable COVID Alert. The app needs your permission to work.",
      "CTA": "Enable COVID Alert",
      "AndroidTitle2": "Not sure about turning on Location?",
      "AndroidBody1": "You need to have Location turned on for COVID Alert to work. To use Bluetooth scanning, Android phones need Location setting on for all apps.",
      "AndroidBody2a": "Despite that, COVID Alert has ",
      "AndroidBody2b": "no way of knowing where you are. ",
      "AndroidBody2c": "You can check the app’s permissions in your phone’s settings. You’ll see it does not have permission for location services."
    },
    "FrameworkUnavailable": {
      "Title": "Something went wrong",
      "Body": "COVID Alert is not supported by your phone’s operating system.\n\nMake sure your operating system is up to date.\n\nIf you have an Android phone, try updating your Google Play Services.",
      "CTA": "Get Help"
    },
    "UnknownProblem": {
      "Title": "Something went wrong",
      "Body": "It looks like your phone cannot support COVID Alert.",
      "CTA": "Get Help"
    },
    "NoConnectivity": "COVID Alert is offline",
    "NoConnectivityDetailed": "COVID Alert only checks for exposure if your phone is connected to the Internet.",
    "AppName": "COVID Alert",
    "ExternalLinkHint": "Opens in a new window",
    "LastCheckedMinutes": {
      "One": "Last checked {number} minute ago",
      "Other": "Last checked {number} minutes ago"
    },
    "LastCheckedHours": {
      "One": "Last checked {number} hour ago",
      "Other": "Last checked {number} hours ago"
    },
    "LastCheckedDays": {
      "One": "Last checked {number} day ago",
      "Other": "Last checked {number} days ago"
    }
  },
  "OverlayClosed": {
    "SystemStatus": "COVID Alert is ",
    "SystemStatusOn": "active",
    "SystemStatusOff": "off",
    "NotificationStatus": "Notifications are ",
    "NotificationStatusOff": "off",
    "TapPrompt": "Tap for menu"
  },
  "OverlayOpen": {
    "BluetoothCardBody": "You need to turn on Bluetooth in your phone’s settings so COVID Alert can work.",
    "BluetoothCardAction": "Turn on Bluetooth",
    "EnterCodeCardTitle": "Diagnosed with COVID-19?",
<<<<<<< HEAD
    "EnterCodeCardBody": "You need a one-time key to let people know they’ve been exposed. We’ll also ask for details to help send the most accurate notifications.",
=======
    "EnterCodeCardBody": "To let people know they’ve been exposed, you need a one-time key.",
>>>>>>> 7c954995
    "EnterCodeCardAction": "Enter your one-time key",
    "EnterCodeCardTitleDiagnosed": "You’re helping stop COVID-19",
    "EnterCodeCardBodyDiagnosed": "Thank you for doing your part to slow the spread. ",
    "EnterCodeCardDiagnosedCountdown": {
      "One": "{number} day left!",
      "Other": "{number} days left!"
    },
    "NotificationCardStatus": "Notifications are off",
    "NotificationCardStatusOff": "OFF",
    "NotificationCardBody": "You will not receive notifications if you’ve been near anyone who has reported a COVID-19 diagnosis. Finding out potential exposures right away is essential to slowing the spread of COVID-19.",
    "NotificationCardAction": "Turn on notifications",
    "ExposureNotificationCardStatus": "Exposure notifications are ",
    "ExposureNotificationCardBody": "COVID Alert cannot notify you as soon as it learns of a possible exposure. Finding out right away is essential to slowing the spread of COVID-19.",
    "ExposureNotificationCardAction": "Turn on exposure notifications",
    "NoConnectivityCardAction": "COVID Alert is offline",
    "NoConnectivityCardBody": "Connect to the Internet to notify people or check for exposures.",
    "EnUnauthorizedCardAction": "Enable COVID Alert",
    "EnUnauthorizedCardBody": "Choose Exposure Notifications, then scroll down and turn on \"Share Exposure Information\"."
  },
  "Info": {
    "CheckSymptoms": "Check symptoms",
    "SymptomsUrl": "https://ca.thrive.health/covid19/en",
    "TellAFriend": "Share app",
    "LearnMore": "How it works",
    "Help": "Help",
    "HelpUrl": "https://www.canada.ca/en/public-health/services/diseases/coronavirus-disease-covid-19/covid-alert/help.html",
    "GetCode": "Get a one-time key",
    "ChangeLanguage": "Change language",
    "ChangeRegion": "Change province or territory",
    "Privacy": "How it protects your privacy",
    "SettingsTitle": "Settings",
    "InformationTitle": "About COVID Alert"
  },
  "Landing": {
    "En": "English",
    "Fr": "Français",
    "AltText": "Illustration of 8 people enjoying a public space. There’s a person with a walking cane, a person in a wheelchair, a person wearing a hijab, several people of colour, and a representation of gender diversity.",
    "CanadaAltText": "Symbol of the Government of Canada"
  },
  "LanguageSelect": {
    "Title": "Language",
    "En": "English (Canada)",
    "Fr": "Français (Canada)",
    "PtBR": "Portuguese (Brazil)",
    "EnShort": "English",
    "FrShort": "Français",
    "PtBRShort": "Portuguese (Brazil)",
    "Close": "Close"
  },
  "Tutorial": {
    "step-1Title": "How COVID Alert works",
    "step-1AltText": "A hand-drawn illustration of a mobile phone in a pocket, sending and receiving signals.",
    "step-1": "The app runs in the background and will not interrupt your activities.\n\nWhenever you’re near someone else with COVID Alert, both phones exchange random codes every 5 minutes.\n\nThe random codes change often and cannot be used to identify you. ",
    "step-2Title": "What’s an exposure?",
    "step-2AltText": "A hand-drawn illustration of 2 mobile phones side-by-side with a timer clock connecting both phones.",
    "step-2": "The app estimates how near people are by the strength of Bluetooth signals.\n\nIf you’re closer than 2 metres for more than 15 minutes, the app will record an exposure.",
    "step-3Title": "Getting a positive test",
    "step-3AltText": "A hand-drawn illustration of a mobile phone uploading a numeric code to a cloud.",
    "step-3": "If someone with the app is diagnosed with COVID-19, they can choose to upload the random codes their phone sent. The codes go into a central server.\n\nThe server only gets the codes. It does not get any information about the person.",
    "step-4Title": "Looking for exposures",
    "step-4AltText": "A hand-drawn illustration of a mobile phone uploading a numeric code to a cloud.",
    "step-4": "Every day, whenever it has an Internet connection, your phone will get a list of the random codes from people who reported a diagnosis.\n\nIf it finds codes that match, the app notifies you that you’ve been exposed and explains what to do next.",
    "ActionBack": "Back",
    "ActionNext": "Next",
    "ActionEnd": "Done",
    "Close": "Close"
  },
  "Sharing": {
    "Title": "Tell your friends about COVID Alert",
    "SubTitle": "Every person using COVID Alert helps to slow the spread of COVID-19. Sharing this app will not share any of your personal information.",
    "Platform-messages": "Share to Messages",
    "Platform-instagram": "Share to Instagram",
    "More": "More apps",
    "Message": "Join me in helping to slow the spread of COVID-19. Download the COVID Alert app: https://covidshield.app",
    "InstagramImageUrl": "https://user-images.githubusercontent.com/5274722/84658989-b9ba6b00-aee4-11ea-84d4-d840527467b4.png",
    "Close": "Close"
  },
  "Onboarding": {
    "Step": "Step",
    "Of": "of",
    "ActionNext": "Next",
    "ActionEndSkip": "Skip",
    "ActionEnd": "Done",
    "ActionBack": "Back",
    "Start": {
      "Title": "Together, let’s stop the spread of COVID-19",
      "ImageAltText": "A hand-drawn illustration with lots of different people in it. Dotted lines show their paths crossing and leading to a smartphone below.",
      "Body1": "COVID Alert helps us break the cycle of infection. The app can let people know of possible exposures before any symptoms appear. ",
      "Body2": "That way, we can take care of ourselves and protect our communities."
    },
    "WhatItsNot": {
      "Title": "What COVID Alert does not do",
      "ImageAltText": "A hand-drawn illustration with many houses and a high-rise building on a curving street. Small message bubbles appear above each home.",
      "Body1": "The app will not tell you in the moment if you’re currently near someone who’s been diagnosed.",
      "Body2": "It will not tell you about outbreaks in your community."
    },
    "Anonymous": {
      "Title": "Your privacy is protected",
      "ImageAltText": "A hand-drawn illustration of shaded glasses and hat to go incognito. Above the hat, a location pin icon is crossed out.",
      "Body1": "COVID Alert **does not use GPS** or track your location.",
      "Body2": "It has **no way of knowing**:",
      "Bullet1": "Your location.",
      "Bullet2": "Your name or address.",
      "Bullet3": "Your phone’s contacts.",
      "Bullet4": "Your health information.",
      "Bullet5": "The health information of anyone you’re near."
    },
    "HowItWorks": {
      "Title": "How it works",
      "ImageAltText": "A hand-drawn illustration of 3 mobile phones sending out random codes via bluetooth.",
      "Body1": "The app uses Bluetooth to exchange random codes with nearby phones.",
      "Body2": "Every day, it checks a list of random codes from people who tell the app they tested positive.",
      "Body3": "If you’ve had close contact with one of those people in the past 14 days, you’ll get a notification.",
      "HowItWorksCTA": "Learn more about how it works"
    },
    "PartOf": {
      "Title": "One part of public health",
      "ImageAltText": "A hand-drawn illustration of different ways of fighting COVID-19, including hand sanitizer, handwashing, face mask and the COVID Alert app.",
      "Body1": "COVID Alert is just one part of the public health effort to stop the spread of COVID-19.",
      "Body2": "Follow all public health guidelines in your area.",
      "Body3": "COVID Alert does not replace medical advice. If you get sick, contact your doctor or other healthcare provider."
    },
    "Permissions": {
      "Title": "The app will now ask your permission",
      "ImageAltText": "A hand-drawn illustration of a mobile phone displaying a dialogue box with a red X and a green check mark on the screen.",
      "Body1": "**Allow the app** to start logging random codes or “random IDs” when you’re near other phones. The app will access the date, duration and signal strength related to the random codes, but they never leave your phone.",
      "Body2": "You’ll also need to **let the app send you notifications**.",
      "PrivacyButtonCTA": "Learn more about privacy"
    }
  },
  "Privacy": {
    "Title": "Privacy policy",
    "Close": "Close"
  },
  "ThankYou": {
    "Title": "Thank you for helping",
    "Body": "Exposure notifications are on. You will receive a message if COVID Alert detects that you’ve been near someone who has reported a COVID-19 diagnosis.",
    "Dismiss": "Dismiss"
  },
  "DataUpload": {
    "Cancel": "Cancel",
    "Close": "Close",
    "Back": "Back",
    "InfoSmall": "Your random codes will not be uploaded unless you give permission in the next step.",
    "ShareToast": "Random codes uploaded successfully",
    "StepXofY": "Step {x} of {y}",
    "Today": "Today",
    "Yesterday": "Yesterday",
    "Earlier": "Even earlier",
    "Step0": {
      "Title": "Notify people they’ve been exposed",
      "List": {
        "1a": "1. Enter the one-time key ",
        "1b": "you got when you were diagnosed.",
        "2a": "2. Give the app details ",
        "2b": "to help narrow down when you were likely contagious. You can choose not to give any details.",
        "3a": "3. Allow your phone to share ",
        "3b": "your random codes. These codes notify people you’ve been near."
      },
      "Body1": "Nobody will get any information about you ",
      "Body2": "or the time you were near them. They will only get a notification that they were exposed recently.",
      "CTA": "Next",
      "NoCode": "Need a one-time key?"
    },
    "Step2": {
      "Title1": "Are you feeling sick?",
      "Body1": "Symptoms could include:",
      "Symptoms": {
        "1": "Cough or breathing problems.",
        "2": "Fever or chills.",
        "3": "Feeling really tired or weak.",
        "4": "Sore muscles or headache.",
        "5": "New loss of smell or taste.",
        "6": "Stomach problems."
      },
      "Option1": "Yes, you have or had at least 1 symptom within the last 14 days.",
      "Option2": "No, you’ve not had any symptoms.",
      "Option3": "You're not sure.",
      "Option4": "You prefer not to say.",
      "Title2": "Why we’re asking",
      "Body2": "This information helps figure out when you were likely contagious so the app only notifies people who were near you then. It will never be sent or stored outside your phone.",
      "CTA": "Next"
    },
    "FormView": {
      "Title": "Enter your one-time key",
      "Body": "Enter the key you got when you were diagnosed. To prevent false notifications, you can only get a key if you test positive for COVID-19.",
      "Action": "Submit key",
      "InputLabel": "COVID Alert key"
    },
    "OtkDiagnosedView": {
      "Title": "You've already entered the key",
      "Body": "You do not need to enter it again.",
      "CTA": "Next"
    },
    "ConsentView": {
      "Title": "Now you can upload your codes",
      "Body1": "Your phone will ask your permission to upload your random codes or “random IDs” from the past 14 days.",
      "Body2a": "Nobody will get any information about you ",
      "Body2b": "or the time you were near them.",
      "Body3": "You can help slow the spread of COVID-19 if you agree.",
      "Action": "Agree"
    },
    "TekUploadNoDate": {
      "Title": "Notify people you've been near",
      "Body": "You can now share your codes. They will notify all the people you were near in the last 14 days, even if you were not likely contagious when you were near them.",
      "CTA": "Upload random codes"
    },
    "SymptomOnsetDate": {
      "Title1": "Date your symptoms started",
      "Title2": "Why we’re asking",
      "Body1": "This date helps figure out when you were likely contagious. It tells the app which random codes to upload so only people who were near you then will be notified.\n\nThe date does not get sent or stored anywhere outside your phone.",
      "CTA": "Upload random codes",
      "CTA2": "Prefer not to say"
    },
    "TestDate": {
      "Title1": "Your test date",
      "Body1": "Enter the date you got your COVID-19 test.",
      "Title2": "Why we’re asking",
      "Body2": "Since you have not had any symptoms, your test date helps figure out when you were likely contagious. It tells the app which random codes to upload so only people who were near you then will be notified.\n\nThe date does not get sent or stored anywhere outside your phone.",
      "CTA": "Upload random codes",
      "CTA2": "Prefer not to say"
    },
    "NoCode": {
      "NoRegion": {
        "Title": "You skipped choosing province or territory",
        "Body": "In some provinces and territories, people cannot yet report a COVID-19 diagnosis through this app.\n\nTo find out if you can get a one-time key, you need to choose your area.",
        "ChooseRegionCTA": "Choose province or territory"
      },
      "RegionNotCovered": {
        "Title": "No reporting yet in your area",
        "Body": "People in your area cannot yet get a one-time key.\n\nYou will not be able to let people know they were exposed. But you can still self-isolate for 14 days, and:",
        "Body2": "Keep your community safe.",
        "Body3": "Protect people and pets you live with.",
        "Body4": "Take care of yourself."
      }
    }
  },
  "Notification": {
    "ExposedMessageTitle": "You’ve been exposed",
    "ExposedMessageBody": "You’ve had close contact with someone who reported a COVID-19 diagnosis through the app. Learn more about what to do next.",
    "OffMessageTitle": "COVID Alert is off",
    "OffMessageBody": "Turn on COVID Alert to get notified if you’ve been near someone who has reported a COVID-19 diagnosis.",
    "DailyUploadNotificationTitle": "Upload new random codes",
    "DailyUploadNotificationBody": "Help slow the spread of COVID-19 and upload your new random codes."
  },
  "Partners": {
    "Label": "Developed in partnership with"
  },
  "BottomSheet": {
    "Collapse": "Close",
    "OnStatus": "COVID Alert is on, Tap for more information",
    "OffStatus": "COVID Alert is off, Tap for more information"
  },
  "RegionLanding": {
    "Title": "Choose your province or territory",
    "Body1": "Provincial and territorial governments are working to support COVID Alert across Canada.",
    "Body2": "In some places, people cannot yet report a COVID-19 diagnosis through this app.",
    "RegionSelectBtn": "Choose province or territory"
  },
  "RegionPicker": {
    "Title": "Where do you live? (optional)",
    "SettingsTitle": "Province or territory",
    "Close": "Close",
    "Body": "Choose your region to check if you can report a diagnosis through this app.\n\nYour region will never be shared with anyone.",
    "Skip": "Skip",
    "GetStarted": "Get started",
    "Optional": "* Optional",
    "AB": "Alberta",
    "BC": "British Columbia",
    "MB": "Manitoba",
    "NB": "New Brunswick",
    "NL": "Newfoundland and Labrador",
    "NT": "Northwest Territories",
    "NS": "Nova Scotia",
    "NU": "Nunavut",
    "ON": "Ontario",
    "PE": "Prince Edward Island",
    "QC": "Quebec",
    "SK": "Saskatchewan",
    "YT": "Yukon",
    "None": "Prefer not to say"
  },
  "HowToIsolate": {
    "Title": "How to self-isolate",
    "Intro": "Try your best to:",
    "Body1": "Stay home unless it’s to get medical care.",
    "Body2": "Avoid public transportation like buses or taxis.",
    "Body3": "Ask for help to get groceries and supplies dropped off at your door.",
    "Body4": "Stay in a separate room and use a separate bathroom from others in your home, if possible.",
    "Body5": "Wear a mask safely any time you cannot take the above actions."
  },
  "A11yList": {
    "Start": "List start",
    "End": "List end",
    "Bullet": "Bullet"
  },
  "Errors": {
    "Action": "OK",
    "TekUploadNoDate": {
      "Title": "",
      "Body": "You need to enter a date before you can share exposures."
    },
    "TekUploadOffline": {
      "Title": "Lost connection",
      "Body": "Your random codes were not uploaded. Make sure your phone is connected to the Internet, through either data or WiFi."
    },
    "TekUploadServer": {
      "Title": "Try again later",
      "Body": "Something went wrong with the system."
    },
    "TekUploadPermission": {
      "Title": "Random codes could not be uploaded",
      "Body": "You did not give permission."
    },
    "OtcCodeNotEntered": {
      "Title": "",
      "Body": "You need to enter your key before you can submit."
    },
    "OtcUploadInvalidOneTimeCode": {
      "Title": "Incorrect key",
      "Body": "Your one-time key could not be recognized. Please try again."
    },
    "OtcUploadTemporaryBan": {
      "Title": "Wait for 1 hour",
      "Body": "You’ve tried to enter a one-time key too many times."
    },
    "OtcUploadDefault": {
      "Title": "Try again later",
      "Body": "Something went wrong with the system."
    },
    "OtcUploadOffline": {
      "Title": "Lost connection",
      "Body": "Your key was not sent. Make sure your phone is connected to the Internet, through either data or WiFi."
    },
    "ContentNoConnect": {
      "Title": "Cannot connect to information for your province or territory",
      "Body": "Try again later for this information."
    },
    "DataSharingStep2": {
      "Title": "",
      "Body": "You need to choose an answer before going to the next step."
    }
  }
}<|MERGE_RESOLUTION|>--- conflicted
+++ resolved
@@ -115,11 +115,7 @@
     "BluetoothCardBody": "You need to turn on Bluetooth in your phone’s settings so COVID Alert can work.",
     "BluetoothCardAction": "Turn on Bluetooth",
     "EnterCodeCardTitle": "Diagnosed with COVID-19?",
-<<<<<<< HEAD
-    "EnterCodeCardBody": "You need a one-time key to let people know they’ve been exposed. We’ll also ask for details to help send the most accurate notifications.",
-=======
-    "EnterCodeCardBody": "To let people know they’ve been exposed, you need a one-time key.",
->>>>>>> 7c954995
+    "EnterCodeCardBody": "To let people know they’ve been exposed, you need a one-time key. We’ll also ask for details to help send the most accurate notifications.",
     "EnterCodeCardAction": "Enter your one-time key",
     "EnterCodeCardTitleDiagnosed": "You’re helping stop COVID-19",
     "EnterCodeCardBodyDiagnosed": "Thank you for doing your part to slow the spread. ",
