--- conflicted
+++ resolved
@@ -1,5 +1,4 @@
 {
-  "X": "X",
   "Home": {
     "NoExposureDetected": {
       "RegionCoveredTitle": "No exposure detected",
@@ -17,12 +16,8 @@
     "ExposureDetectedDetailed2": "This does not mean you’ve been infected. But you should probably take some action.",
     "SeeGuidance": "What now? See guidance.",
     "GuidanceUrl": "https://www.canada.ca/en/public-health/services/publications/diseases-conditions/covid-19-how-to-isolate-at-home.html",
-<<<<<<< HEAD
-    "How": "What's an exposure?",
-=======
     "How": "Diagnosed with COVID-19?",
     "CTA": "What to do next",
->>>>>>> 0e13d038
     "HowUrl": "https://www.canada.ca/",
     "SignalDataShared": "Thank you for helping to slow the spread",
     "SignalDataSharedDetailed": {
@@ -73,11 +68,8 @@
     "EnterCodeCardTitle": "Diagnosed with COVID-19?",
     "EnterCodeCardBody": "You were given an 8-digit number when you were diagnosed. This number tells StopCOVID to notify people you were near.",
     "EnterCodeCardAction": "Enter number",
-<<<<<<< HEAD
-=======
     "EnterCodeCardTitleDiagnosed": "You’re helping stop COVID",
     "EnterCodeCardBodyDiagnosed": "Thank you for doing your part to stop the spread.",
->>>>>>> 0e13d038
     "NotificationCardStatus": "Push notifications are ",
     "NotificationCardStatusOff": "OFF",
     "NotificationCardBody": "You will not receive push notifications if you've been near anyone who has reported a COVID-19 diagnosis. Finding out potential exposures right away is essential to slowing the spread of COVID-19.",
