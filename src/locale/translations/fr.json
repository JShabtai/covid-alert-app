{
  "BottomSheet": {
    "Collapse": "Fermer",
    "OffStatus": "Alerte COVID est DÉSACTIVÉE, Appuyez pour voir le menu",
    "OnStatus": "Alerte COVID est ACTIVÉE, Appuyez pour voir le menu"
  },
  "RegionLanding": {
    "Title": "Sélectionnez votre province ou territoire",
    "Body1": "Les gouvernements provinciaux et territoriaux s’efforcent de rendre Alerte COVID utilisable partout au Canada.",
    "Body2": "Dans certains endroits, on ne peut pas encore signaler de diagnostics de COVID-19 avec cette application.",
    "RegionSelectBtn": "Sélectionnez une province ou un territoire"
  },
  "DataUpload": {
    "Cancel": "Annuler",
    "InfoSmall": "Vos identifiants aléatoires ne seront pas partagés, à moins que vous donniez votre permission à l'étape suivante.",
    "ShareToast": "Identifiants aléatoires partagés avec succès",
    "Step1": {
      "Title": "Aviser les autres personnes d’une exposition potentielle",
      "Body1a": "Étape 1 : ",
      "Body1b": "Vous entrez la clé à usage unique reçue lors de votre diagnostic.",
      "Body2a": "Étape 2 : ",
      "Body2b": "Vous acceptez qu’Alerte COVID avise les personnes qu’elles ont été exposées.",
      "Body3a": "Étape 3 : ",
      "Body3b": "Vous autorisez votre téléphone à partager vos codes aléatoires.",
      "Body4a": "Personne ne recevra d’information sur vous ",
      "Body4b": "ou sur le moment de votre proximité.",
      "CTA": "Suivant",
      "NoCode": "Vous n’avez pas de clé à usage unique?"
    },
    "FormView": {
      "Title": "Entrez votre clé à usage unique",
      "Body": "Entrez la clé que vous avez reçue lors de votre diagnostic.",
      "Action": "Envoyer",
      "InputLabel": "code Alerte COVID",
      "ErrorAction": "OK",
      "ErrorBody": "Votre clé n’a pas pu être reconnue. Veuillez essayer à nouveau.",
      "ErrorTitle": "Clé à usage unique non reconnue"
    },
    "ConsentView": {
      "Title": "Vous pouvez maintenant téléverser vos codes",
      "Body1": "Votre téléphone vous demandera l’autorisation de téléverser vos codes ou « identifiants » aléatoires des 14 derniers jours.",
      "Body2a": "Personne ne recevra d’information sur vous ",
      "Body2b": "ou sur le moment de votre proximité.",
      "Body3": "Vous pouvez aider à ralentir la propagation de COVID-19 si vous acceptez.",
      "Action": "Accepter",
      "ErrorTitle": "Les codes aléatoires n’ont pas pu être téléversés",
      "ErrorBody": "Vous n’avez pas donné votre autorisation.",
      "ErrorAction": "OK"
    },
    "NoCode": {
      "NoRegion": {
        "Title": "Vous n’avez pas choisi de province ou de territoire",
        "Body": "Dans certaines provinces et certains territoires, on ne peut pas encore signaler de diagnostics de COVID-19 avec cette application.\n\nPour savoir si vous pouvez obtenir une clé à usage unique, vous devez sélectionner votre région.",
        "ChooseRegionCTA": "Sélectionner une province ou un territoire"
      },
      "RegionCovered": {
        "ON": {
          "Title": "Obtenir une clé à usage unique",
          "Body": "Si vous avez reçu un test positif en Ontario :\n\n1. Allez sur le site Web des Résultats du test de diagnostic de la COVID-19 puis entrez vos informations.\n\n2. Consultez les résultats de votre test.\n\n3. Notez la clé à usage unique.\n\n4. Revenez ici et entrez la clé.",
          "CTA": "Aller sur le site des Résultats du test pour la COVID-19",
          "Link": "https://covid19results.ehealthontario.ca:4443/login"
        }
      },
      "RegionNotCovered": {
        "Title": "Pas encore de signalement dans votre région",
        "Body": "Les personnes de votre région ne peuvent pas encore obtenir de clé à usage unique.\n\nVous ne pourrez pas aviser les personnes d’une exposition. Mais vous pouvez tout de même vous isoler pendant 14\u00A0jours, et ainsi :",
        "Body2": "Assurer la sécurité de votre communauté.",
        "Body3": "Protéger les personnes et les animaux vivant avec vous.",
        "Body4": "Prendre soin de vous."
      }
    }
  },
  "Home": {
    "AppName": "Alerte COVID",
    "BluetoothDisabled": "Bluetooth désactivé",
    "CTA": "Prochaines étapes",
    "ChooseRegionCTA": "Sélectionnez une province ou un territoire",
    "DiagnosedView": {
      "Body1": {
        "One": "Tomorrow, you’ll get your last notification asking permission to upload any new random codes your phone sent out.",
        "Other": "Au cours des {number} prochains jours, vous recevrez une notification quotidienne vous demandant l’autorisation de téléverser tout nouveau code aléatoire émis par votre téléphone."
      },
      "Body2": "Vous n’êtes pas tenu d’accepter, même si vous avez accepté le jour d’avant. Vous avez le choix.",
      "Body3": "Prenez soin de vous et de votre famille pendant ce temps.",
      "Title": "Merci d’aider à lutter contre la COVID",
      "TipTitle": "CONSEIL : ",
      "TipBody": "Vous pouvez vous préparer pour l’appel de la Santé publique sur le site Web des résultats du test.",
      "TipLinkText": "Site des résultats du test",
      "TipURL": "https://covid19results.ehealthontario.ca:4443/login"
    },
    "DiagnosedShareView": {
      "Title": "Téléverser les codes aléatoires",
      "Body1": "Merci d’aider à ralentir la propagation de la COVID-19!",
      "Body2": "Rappel :",
      "Body3": "Pour contribuer à la sécurité des autres, vous devez téléverser vos codes aléatoires tous les jours, surtout si vous avez à sortir de la maison.",
      "ButtonCTA": "Téléverser vos codes aléatoires"
    },
    "EnableBluetoothCTA": "Vous devez activer Bluetooth dans les paramètres de votre téléphone pour qu’Alerte COVID fonctionne.",
    "ExposureDetected": {
      "CA": {
        "Title": "Vous avez été exposé au cours des 14\u00A0derniers jours",
        "Title2": "Que faire maintenant?",
        "Body1": "Vous avez été près d’une personne qui a signalé un diagnostic de COVID-19 avec l’application. Votre proximité a duré 15\u00A0minutes ou plus.",
        "Body2": "Vous êtes à risque d’être infecté. Surveillez attentivement vos symptômes et ",
        "Body3": "pensez à vous isoler pendant 14\u00A0jours.",
        "HowToIsolateCTA": "Comment vous isoler"
      },
      "ON": {
        "Title": "Vous avez été exposé au cours des 14\u00A0derniers jours",
        "Title2": "Que faire maintenant?",
        "Body1": "Vous avez été près d’une personne qui a signalé un diagnostic de COVID-19 avec l’application. Votre proximité a duré 15\u00A0minutes ou plus.",
        "Body2": "Vous êtes à risque d’être infecté.",
        "HowToIsolateCTA": "Comment vous isoler"
      }
    },
    "EnDisabled": {
      "Title": "Alerte COVID est désactivée",
      "Body1": "Vous n’avez pas activé Alerte COVID. L’application a besoin de votre autorisation pour fonctionner.",
      "CTA": "Activer Alerte COVID",
      "AndroidTitle2": "Vous hésitez à activer la localisation?",
      "AndroidBody1": "Il faut activer la localisation pour qu’Alerte COVID fonctionne. Avec Android, la recherche Bluetooth n’est possible que si la localisation est activée pour toutes les applications.",
      "AndroidBody2a": "Malgré cela, Alerte COVID ",
      "AndroidBody2b": "ne peut pas savoir où vous êtes. ",
      "AndroidBody2c": "Vous pouvez vous en assurer en vérifiant les autorisations d’Alerte COVID dans les paramètres de votre téléphone. La localisation n’est pas autorisée."
    },
    "ExternalLinkHint": "Ouvre dans une nouvelle fenêtre",
    "How": "Diagnosed with COVID-19?",
    "HowUrl": "https://www.canada.ca/",
    "LastCheckedDays": {
      "One": "Dernière vérification il y a {number} jour",
      "Other": "Dernière vérification il y a {number} jours"
    },
    "LastCheckedHours": {
      "One": "Dernière vérification il y a {number} heure",
      "Other": "Dernière vérification il y a {number} heures"
    },
    "LastCheckedMinutes": {
      "One": "Dernière vérification il y a {number} minute",
      "Other": "Dernière vérification il y a {number} minutes"
    },
    "NoConnectivity": "Alerte COVID est hors ligne",
    "NoConnectivityDetailed": "Alerte COVID vérifie s’il y a des expositions seulement quand votre téléphone est connecté à Internet.",
    "NoExposureDetected": {
      "AllSetTitle": "Vous voilà prêt!",
      "NoRegion": {
        "Body": "Vous n’avez été près d’aucune personne ayant signalé un diagnostic de COVID-19 avec cette application.\n\nToutefois, dans certaines provinces et certains territoires, on ne peut pas encore signaler de diagnostics de COVID-19 avec cette application.",
        "Title": "Aucune exposition détectée",
        "AllSetBody": "Nous vous informerons dès que les personnes en dehors de l’Ontario peuvent signaler des diagnostics avec Alerte COVID.\n\nIl est tout de même utile de garder Alerte COVID activée.\n\nDe cette façon, vous pourrez être avisé dès que les personnes dont vous avez été près signalent un diagnostic."
      },
      "RegionCovered": {
        "Body": "Vous n’avez été près d’aucune personne ayant signalé un diagnostic de COVID-19 avec cette application.",
        "GuidanceUrl": "https://www.canada.ca/fr/sante-publique/services/publications/maladies-et-affections/covid-19-comment-isoler-chez-soi.html",
        "Title": "Aucune exposition détectée",
        "AllSetBody": "Votre téléphone utilise maintenant Bluetooth pour collecter les codes provenant des téléphones voisins."
      },
      "RegionNotCovered": {
        "Body": "Les personnes de votre province ou territoire ne peuvent pas encore signaler de diagnostics de COVID-19 avec cette application.\n\nIl est tout de même utile d’activer Alerte COVID. Quand les personnes pourront signaler un diagnostic, vous serez ainsi avisé si jamais vous avez été près d’elles.",
        "GuidanceUrl": "https://www.canada.ca/fr/sante-publique/services/publications/maladies-et-affections/covid-19-comment-isoler-chez-soi.html",
        "Title": "Pas encore de signalement dans votre région",
        "AllSetBody": "Nous vous informerons dès que les personnes de votre région peuvent signaler un diagnostic avec Alerte COVID.\n\nIl est tout de même utile de garder Alerte COVID activée.\n\nDe cette façon, vous pourrez être avisé dès que les personnes dont vous avez été près signalent un diagnostic."
      }
    },
    "SymptomTrackerUrl": "https://ca.thrive.health/covid19app/action/88a5e9a7-db9e-487b-bc87-ce35035f8e5c?from=/home&navigateTo=/tracker/complete",
    "TurnOnBluetooth": "Activez Bluetooth"
  },
  "HowToIsolate": {
    "Title": "Comment vous isoler",
    "Intro": "Faites votre possible pour :",
    "Body1": "Rester à la maison, sauf si vous avez besoin de soins médicaux.",
    "Body2": "Éviter les transports publics comme les autobus et les taxis.",
    "Body3": "Demander de l’aide pour recevoir votre épicerie et vos provisions à votre porte.",
    "Body4": "Utiliser une pièce et une salle de bain séparées des autres de votre maison, si possible.",
    "Body5": "Porter un masque de façon sécuritaire dès que vous ne pouvez pas suivre les mesures ci-dessus."
  },
  "Info": {
    "ChangeLanguage": "Modifier la langue",
    "ChangeRegion": "Modifier la province ou le territoire",
    "CheckSymptoms": "Vérifier vos symptômes",
    "LearnMore": "Fonctionnement",
    "Help": "Aide",
    "HelpUrl": "https://www.canada.ca/fr/sante-publique/services/maladies/maladie-coronavirus-covid-19/alerte-covid/aide.html",
    "GetCode": "Obtenir une clé à usage unique",
    "Privacy": "Protection de votre vie privée",
    "SymptomsUrl": "https://ca.thrive.health/covid19/fr",
    "TellAFriend": "Partager l’application",
    "SettingsTitle": "Paramètres",
    "InformationTitle": "À propos d’Alerte COVID"
  },
  "Landing": {
    "En": "English",
    "Fr": "Français"
  },
  "LanguageSelect": {
    "Close": "Fermer",
    "En": "English (Canada)",
    "EnShort": "English",
    "Fr": "Français (Canada)",
    "FrShort": "Français",
    "PtBR": "Portugais (Brésil)",
    "PtBRShort": "Portugais (Brésil)",
    "Title": "Langue"
  },
  "Notification": {
    "DailyUploadNotificationBody": "Aidez à ralentir la propagation de COVID-19 en téléversant vos nouveaux codes aléatoires.",
    "DailyUploadNotificationTitle": "Téléversez vos nouveaux codes aléatoires",
    "ExposedMessageBody": "Vous avez été près d’une personne qui a signalé un diagnostic de COVID-19 avec l’application. Lisez les recommandations.",
    "ExposedMessageTitle": "Vous avez été exposé",
    "OffMessageBody": "Activez Alerte COVID pour être avisé en cas d’exposition potentielle à la COVID-19.",
    "OffMessageTitle": "Alerte COVID est désactivée"
  },
  "Onboarding": {
    "Step": "Étape",
    "Of": "de",
    "ActionBack": "Précédent",
    "ActionEnd": "Terminé",
    "ActionNext": "Suivant",
    "ActionEndSkip": "Ignorer",
    "Start": {
      "Title": "Unissons-nous pour freiner la propagation de COVID-19",
      "ImageAltText": "Dessin à la main avec plusieurs personnes différentes dedans. Leurs chemins en lignes pointillées se croisent et mènent à un téléphone intelligent plus bas.",
      "Body1": "Alerte COVID nous aide à briser le cycle d’infection. L’application permet d’aviser les personnes en cas d’exposition potentielle avant même que des symptômes apparaissent. ",
      "Body2": "Nous pouvons ainsi prendre soin de nous et protéger nos communautés."
    },
    "WhatItsNot": {
      "Title": "Ce qu’Alerte COVID ne fait pas",
      "ImageAltText": "Dessin à la main d’une rue sinueuse avec plusieurs maisons et un immeuble en hauteur. De petites infobulles apparaissent au-dessus de chaque bâtiment.",
      "Body1": "L’application ne vous dira pas sur-le-champ que vous êtes près d’une personne ayant eu un diagnostic.",
      "Body2": "Elle ne vous renseignera pas sur les éclosions de COVID-19 dans votre collectivité."
    },
    "Anonymous": {
      "Title": "Votre vie privée est protégée",
      "ImageAltText": "Dessin à la main d’une paire de lunettes de soleil et d’un chapeau pour passer incognito. Au-dessus du chapeau, une icône de marqueur de géolocalisation est biffée.",
<<<<<<< HEAD
      "Body1": "Alerte COVID **n’utilise pas le GPS** ou les services de localisation.",
      "Body2": "L’application **n’a aucun moyen** de connaître\u00A0:",
      "Bullet1": "votre emplacement,",
      "Bullet2": "votre nom ou votre adresse,",
      "Bullet3": "les contacts de votre téléphone,",
      "Bullet4": "vos informations de santé.",
=======
      "Body1": "Alerte COVID n’utilise pas le GPS ou les services de localisation.",
      "Body2": "L’application n’a aucun moyen de connaître\u00A0:",
      "Bullet1": "Votre emplacement.",
      "Bullet2": "Votre nom ou votre adresse.",
      "Bullet3": "Les contacts de votre téléphone.",
      "Bullet4": "Vos informations de santé.",
>>>>>>> 9ad0a9be
      "Bullet5": "Les informations de santé des personnes à proximité."
    },
    "HowItWorks": {
      "Title": "Fonctionnement",
      "ImageAltText": "Dessin à la main de 3 téléphones mobiles émettant des codes aléatoires en utilisant Bluetooth.",
      "Body1": "L’application utilise Bluetooth pour échanger des codes aléatoires avec les téléphones à proximité.",
      "Body2": "Chaque jour, elle vérifie une liste de codes aléatoires provenant des personnes ayant signalé un test positif à l’application.",
      "Body3": "Si votre téléphone a reçu l’un de ces codes au cours des 14\u00A0derniers jours, vous recevrez une notification.",
      "HowItWorksCTA": "En savoir plus sur le fonctionnement"
    },
    "Permissions": {
      "Title": "L’application demandera votre autorisation",
      "ImageAltText": "Dessin à la main d’un téléphone mobile dont l’écran affiche une fenêtre de dialogue avec un X rouge et un crochet vert.",
      "Body1": "**Permettez à l’application** de collecter des codes aléatoires quand vous êtes près d’autres téléphones. L’application connaîtra la date, la durée et la puissance de signal associées à ces codes, mais ces données resteront sur votre téléphone. ",
      "Body2": "Vous devrez aussi **lui permettre de vous envoyer des notifications**.",
      "PrivacyButtonCTA": "En savoir plus sur la confidentialité"
    }
  },
  "OverlayClosed": {
    "NotificationStatus": "Notifications ",
    "NotificationStatusOff": "désactivé",
    "SystemStatus": "Alerte COVID est ",
    "SystemStatusOff": "désactivé",
    "SystemStatusOn": "activé",
    "TapPrompt": "Appuyez pour voir le menu"
  },
  "OverlayOpen": {
    "BluetoothCardAction": "Activez Bluetooth",
    "BluetoothCardBody": "Vous devez l’activer dans les paramètres de votre téléphone pour qu’Alerte COVID fonctionne.",
    "EnterCodeCardAction": "Entrer votre clé",
    "EnterCodeCardBody": "Vous avez besoin d’une clé à usage unique pour aviser les autres personnes d’une exposition.",
    "EnterCodeCardBodyDiagnosed": "Merci de faire votre part pour freiner la propagation de COVID-19. ",
    "EnterCodeCardDiagnosedCountdown": {
      "One": "Il vous reste {number}\u00A0jour!",
      "Other": "Il vous reste {number}\u00A0jours!"
    },
    "EnterCodeCardTitle": "Vous avez la COVID-19?",
    "EnterCodeCardTitleDiagnosed": "Vous contribuez à freiner la COVID",
    "ExposureNotificationCardAction": "Activez les notifications d'exposition",
    "ExposureNotificationCardBody": "Alerte COVID ne peut pas vous aviser de la découverte d’une exposition potentielle. Le fait d’être notifié rapidement est essentiel pour ralentir la propagation de COVID-19.",
    "ExposureNotificationCardStatus": "Les notifications d’exposition à la COVID-19 sont ",
    "NotificationCardAction": "Activer les notifications",
    "NotificationCardBody": "Alerte COVID ne peut pas vous aviser dès qu’il découvre une exposition potentielle. Le fait d’être notifié rapidement est essentiel pour ralentir la propagation de COVID-19.",
    "NotificationCardStatus": "Les notifications sont désactivées",
    "NotificationCardStatusOff": "DÉSACTIVÉES"
  },
  "Partners": {
    "Label": "Conçu en partenariat avec"
  },
  "Privacy": {
    "Close": "Fermer",
    "Title": "Politique de confidentialité"
  },
  "RegionPicker": {
    "AB": "Alberta",
    "BC": "Colombie-Britannique",
    "Body": "Sélectionnez votre région pour savoir si vous pouvez signaler un diagnostic à l’aide de l’application.\n\nLa région où vous habitez ne sera jamais transmise à personne.",
    "Close": "Fermer",
    "GetStarted": "Commencer",
    "MB": "Manitoba",
    "NB": "Nouveau-Brunswick",
    "NL": "Terre-Neuve-et-Labrador",
    "NS": "Nouvelle-Écosse",
    "NT": "Territoires du Nord-Ouest",
    "NU": "Nunavut",
    "ON": "Ontario",
    "Optional": "* Facultatif",
    "PE": "Île-du-Prince-Édouard",
    "QC": "Québec",
    "SK": "Saskatchewan",
    "SettingsTitle": "Province ou territoire",
    "Skip": "Ignorer",
    "Title": "Où habitez-vous? (facultatif)",
    "YT": "Yukon",
    "None": "Ne rien sélectionner"
  },
  "RegionalGuidance": {
    "CA": {
      "CTA": "Découvrez si vous devriez vous faire tester",
      "URL": "https://ca.thrive.health/covid19/fr"
    },
    "AB": {
      "CTA": "Découvrez si vous devriez vous faire tester (lien en anglais seulement)",
      "URL": "https://myhealth.alberta.ca/Journey/COVID-19/Pages/PubAsympIsolate.aspx"
    },
    "BC": {
      "CTA": "Découvrez si vous devriez vous faire tester (lien en anglais seulement)",
      "URL": "https://bc.thrive.health/covid19/en"
    },
    "MB": {
      "CTA": "Découvrez si vous devriez vous faire tester",
      "URL": "https://covid19.soinscommunsmb.ca/covid19/outil-de-depistage/"
    },
    "NB": {
      "CTA": "Découvrez si vous devriez vous faire tester",
      "URL": "https://www2.gnb.ca/content/gnb/fr/ministeres/bmhc/maladies_transmissibles/content/maladies_respiratoires/coronavirus/expositionaucoronavirus.html#/app/symptom-checker/guides/399/what-to-do"
    },
    "NL": {
      "CTA": "Découvrez si vous devriez vous faire tester",
      "URL": "https://www.811healthline.ca/fr/autoevaluation-pour-la-covid-19/"
    },
    "NT": {
      "CTA": "Découvrez si vous devriez vous faire tester",
      "URL": "https://www.gov.nt.ca/covid-19/fr/services/outil-d%E2%80%99auto-%C3%A9valuation-en-ligne-pour-la-covid-19-aux-tno"
    },
    "NS": {
      "CTA": "Découvrez si vous devriez vous faire tester",
      "URL": "https://novascotia.ca/coronavirus/when-to-seek-help/fr/#if-exposed"
    },
    "NU": {
      "CTA": "Découvrez si vous devriez vous faire tester",
      "URL": "https://nu.thrive.health/covid19/fr"
    },
    "ON": {
      "CTA": "Lisez les étapes à suivre",
      "URL": "https://ontario.ca/covidalerte-expose"
    },
    "PE": {
      "CTA": "Découvrez si vous devriez vous faire tester",
      "URL": "https://www.princeedwardisland.ca/fr/information/sante-et-mieux-etre/auto-isolement-pour-lutter-contre-la-covid-19"
    },
    "QC": {
      "CTA": "Découvrez si vous devriez vous faire tester",
      "URL": "https://www.quebec.ca/sante/problemes-de-sante/a-z/coronavirus-2019/consignes-isolement-personne-en-contact-covid-19/"
    },
    "SK": {
      "CTA": "Découvrez si vous devriez vous faire tester (lien en anglais seulement)",
      "URL": "https://www.saskatchewan.ca/government/health-care-administration-and-provider-resources/treatment-procedures-and-guidelines/emerging-public-health-issues/2019-novel-coronavirus/covid-19-self-assessment"
    },
    "YT": {
      "CTA": "Découvrez si vous devriez vous faire tester",
      "URL": "https://service.yukon.ca/fr/covid-19-auto-evaluation/"
    }
  },
  "Sharing": {
    "Close": "Fermer",
    "InstagramImageUrl": "https://user-images.githubusercontent.com/5274722/84658989-b9ba6b00-aee4-11ea-84d4-d840527467b4.png",
    "Message": "Joignez-vous à moi pour aider à ralentir la transmission de la COVID-19. Téléchargez l'application Alerte COVID : https://covidshield.app",
    "More": "Plus d'applications",
    "Platform-instagram": "Partager avec Instagram",
    "Platform-messages": "Partager avec Messages",
    "SubTitle": "Chaque personne utilisant Alerte COVID aide à ralentir la transmission de la COVID-19. Partager cette application ne partage aucune donnée privée.",
    "Title": "Partager l’application"
  },
  "ThankYou": {
    "Body": "Les notifications d’exposition sont activées. Si Alerte COVID détecte que vous avez possiblement été exposé(e) à la COVID-19, vous recevrez une notification.",
    "Dismiss": "OK",
    "Title": "Merci d'aider"
  },
  "Tutorial": {
    "ActionBack": "Précédent",
    "ActionEnd": "Terminé",
    "ActionNext": "Suivant",
    "Close": "Fermer",
    "step-1": "L’application s’exécute en arrière-plan sans interrompre vos activités.\n\nQuand vous serez près d’une personne ayant Alerte COVID, vos téléphones s’échangeront des codes aléatoires toutes les 5\u00A0minutes.\n\nCes codes changent souvent et ne peuvent pas servir à vous identifier.",
    "step-1Title": "Fonctionnement d’Alerte COVID",
    "step-1AltText": "Dessin à la main d’un téléphone mobile dans une poche, qui envoie et reçoit des signaux.",
    "step-2": "L’application estime la distance entre vous et d’autres personnes grâce à la puissance des signaux Bluetooth.\n\nSi vous êtes à une distance de moins de 2 mètres pendant plus de 15 minutes, l’application enregistre une exposition.",
    "step-2Title": "Qu’est-ce qu’une exposition?",
    "step-2AltText": "Dessin à la main de 2 téléphones mobiles côte à côte avec un chronomètre qui relie les deux téléphones.",
    "step-3": "Si une personne ayant l’application a un diagnostic de COVID-19, elle peut décider de téléverser tous les codes aléatoires émis par son téléphone vers un serveur central.\n\nLe serveur ne reçoit que les codes. Il ne reçoit aucune information personnelle.",
    "step-3Title": "Quand une personne reçoit un test positif",
    "step-3AltText": "Dessin à la main d’un téléphone mobile téléversant un code chiffré vers un nuage.",
    "step-4": "Chaque jour, quand votre téléphone a une connexion Internet, il obtient une liste de codes aléatoires émis par les personnes qui ont signalé un diagnostic.\n\nSi l’application reconnaît des codes dans cette liste, elle vous dira que vous avez été exposé et vous expliquera quoi faire ensuite.",
    "step-4Title": "Découverte des expositions",
    "step-4AltText": "Dessin à la main d’un téléphone mobile émettant une liste de codes chiffrés. L’icône de la loupe de recherche met en évidence l’un des codes de la liste."
  },
  "YourData": {
    "Body1": "votre identité",
    "Body2": "vos contacts",
    "Body3": "toute précision sur vous ou sur les personnes à proximité",
    "Body4": "vos informations de santé",
    "Body5": "",
    "Intro": "Alerte COVID n’a aucun moyen de connaître :",
    "Title": "Complètement anonyme"
  }
}<|MERGE_RESOLUTION|>--- conflicted
+++ resolved
@@ -230,21 +230,12 @@
     "Anonymous": {
       "Title": "Votre vie privée est protégée",
       "ImageAltText": "Dessin à la main d’une paire de lunettes de soleil et d’un chapeau pour passer incognito. Au-dessus du chapeau, une icône de marqueur de géolocalisation est biffée.",
-<<<<<<< HEAD
       "Body1": "Alerte COVID **n’utilise pas le GPS** ou les services de localisation.",
       "Body2": "L’application **n’a aucun moyen** de connaître\u00A0:",
-      "Bullet1": "votre emplacement,",
+      "Bullet1": "Votre emplacement,",
       "Bullet2": "votre nom ou votre adresse,",
-      "Bullet3": "les contacts de votre téléphone,",
-      "Bullet4": "vos informations de santé.",
-=======
-      "Body1": "Alerte COVID n’utilise pas le GPS ou les services de localisation.",
-      "Body2": "L’application n’a aucun moyen de connaître\u00A0:",
-      "Bullet1": "Votre emplacement.",
-      "Bullet2": "Votre nom ou votre adresse.",
-      "Bullet3": "Les contacts de votre téléphone.",
+      "Bullet3": "Les contacts de votre téléphone,",
       "Bullet4": "Vos informations de santé.",
->>>>>>> 9ad0a9be
       "Bullet5": "Les informations de santé des personnes à proximité."
     },
     "HowItWorks": {
