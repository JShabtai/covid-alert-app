/**
 * References
 * - Android: https://blog.google/documents/68/Android_Exposure_Notification_API_documentation_v1.2.pdf
 * - iOS: https://covid19-static.cdn-apple.com/applications/covid19/current/static/contact-tracing/pdf/ExposureNotification-FrameworkDocumentationv1.2.pdf
 */

import {NativeModules} from 'react-native';

<<<<<<< HEAD
export enum RiskLevel {
  Invalid = 0,
  Lowest = 1,
  Low = 2,
  LowMedium = 3,
  Medium = 4,
  MediumHigh = 5,
  High = 6,
  VeryHigh = 7,
  Highest = 8,
}

export enum Status {
  // .Undefined is made up status to indicate js client that status hasn't been received from EN framework
  Undefined = 'undefined',
  Unknown = 'unknown',
  Active = 'active',
  Disabled = 'disabled',
  BluetoothOff = 'bluetooth_off',
  Restricted = 'restricted',
}

export interface TemporaryExposureKey {
  keyData: string;
  rollingStartNumber: number;
  rollingPeriod: number;
  transmissionRiskLevel: RiskLevel;
}

export interface ExposureSummary {
  daysSinceLastExposure: number;
  matchedKeyCount: number;
  maximumRiskScore: number;
}

export interface ExposureConfiguration {
  metadata?: object;
  minimumRiskScore: number;
  attenuationLevelValues: number[];
  attenuationWeight: number;
  daysSinceLastExposureLevelValues: number[];
  daysSinceLastExposureWeight: number;
  durationLevelValues: number[];
  durationWeight: number;
  transmissionRiskLevelValues: number[];
  transmissionRiskWeight: number;
}

export interface ExposureInformation {
  dateMillisSinceEpoch: number;
  durationMinutes: number;
  attenuationValue: number;
  transmissionRiskLevel: RiskLevel;
  totalRiskScore: number;
}

export interface ExposureNotification {
  start(): Promise<void>;
  stop(): Promise<void>;
  resetAllData(): Promise<void>;

  getStatus(): Promise<Status>;

  getTemporaryExposureKeyHistory(): Promise<TemporaryExposureKey[]>;

  detectExposure(configuration: ExposureConfiguration, diagnosisKeysURLs: string[]): Promise<ExposureSummary>;
  getExposureInformation(summary: ExposureSummary): Promise<ExposureInformation[]>;
}

export default NativeModules.ExposureNotification as ExposureNotification;
=======
import ExposureNotificationAdapter from './ExposureNotificationAdapter';

export {
  RiskLevel,
  Status,
  TemporaryExposureKey,
  ExposureSummary,
  ExposureConfiguration,
  ExposureInformation,
  ExposureNotification,
} from './ExposureNotificationAPI';
export default ExposureNotificationAdapter(NativeModules.ExposureNotification);
>>>>>>> 4d30680e
<|MERGE_RESOLUTION|>--- conflicted
+++ resolved
@@ -6,78 +6,6 @@
 
 import {NativeModules} from 'react-native';
 
-<<<<<<< HEAD
-export enum RiskLevel {
-  Invalid = 0,
-  Lowest = 1,
-  Low = 2,
-  LowMedium = 3,
-  Medium = 4,
-  MediumHigh = 5,
-  High = 6,
-  VeryHigh = 7,
-  Highest = 8,
-}
-
-export enum Status {
-  // .Undefined is made up status to indicate js client that status hasn't been received from EN framework
-  Undefined = 'undefined',
-  Unknown = 'unknown',
-  Active = 'active',
-  Disabled = 'disabled',
-  BluetoothOff = 'bluetooth_off',
-  Restricted = 'restricted',
-}
-
-export interface TemporaryExposureKey {
-  keyData: string;
-  rollingStartNumber: number;
-  rollingPeriod: number;
-  transmissionRiskLevel: RiskLevel;
-}
-
-export interface ExposureSummary {
-  daysSinceLastExposure: number;
-  matchedKeyCount: number;
-  maximumRiskScore: number;
-}
-
-export interface ExposureConfiguration {
-  metadata?: object;
-  minimumRiskScore: number;
-  attenuationLevelValues: number[];
-  attenuationWeight: number;
-  daysSinceLastExposureLevelValues: number[];
-  daysSinceLastExposureWeight: number;
-  durationLevelValues: number[];
-  durationWeight: number;
-  transmissionRiskLevelValues: number[];
-  transmissionRiskWeight: number;
-}
-
-export interface ExposureInformation {
-  dateMillisSinceEpoch: number;
-  durationMinutes: number;
-  attenuationValue: number;
-  transmissionRiskLevel: RiskLevel;
-  totalRiskScore: number;
-}
-
-export interface ExposureNotification {
-  start(): Promise<void>;
-  stop(): Promise<void>;
-  resetAllData(): Promise<void>;
-
-  getStatus(): Promise<Status>;
-
-  getTemporaryExposureKeyHistory(): Promise<TemporaryExposureKey[]>;
-
-  detectExposure(configuration: ExposureConfiguration, diagnosisKeysURLs: string[]): Promise<ExposureSummary>;
-  getExposureInformation(summary: ExposureSummary): Promise<ExposureInformation[]>;
-}
-
-export default NativeModules.ExposureNotification as ExposureNotification;
-=======
 import ExposureNotificationAdapter from './ExposureNotificationAdapter';
 
 export {
@@ -89,5 +17,4 @@
   ExposureInformation,
   ExposureNotification,
 } from './ExposureNotificationAPI';
-export default ExposureNotificationAdapter(NativeModules.ExposureNotification);
->>>>>>> 4d30680e
+export default ExposureNotificationAdapter(NativeModules.ExposureNotification);