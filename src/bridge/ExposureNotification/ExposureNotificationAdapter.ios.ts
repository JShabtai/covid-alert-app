import {unzip} from 'react-native-zip-archive';

import {ExposureConfiguration, ExposureNotificationAPI, ExposureSummary} from './types';
import {getLastExposureTimestamp} from './utils';

<<<<<<< HEAD
export default function ExposureNotificationAdapter(exposureNotificationAPI: ExposureNotificationAPI) {
  return {
    ...exposureNotificationAPI,
    detectExposure: async (configuration: ExposureConfiguration, diagnosisKeysURLs: string[]) => {
      const summaries: ExposureSummary[] = [];
=======
export default function ExposureNotificationAdapter(
  exposureNotificationAPI: ExposureNotification,
): ExposureNotification {
  return {
    ...exposureNotificationAPI,
    detectExposure: async (configuration, diagnosisKeysURLs) => {
>>>>>>> feb58df8
      if (diagnosisKeysURLs.length === 0) {
        throw new Error('Attempt to call detectExposure with empty list of downloaded files');
      }
      let summary: ExposureSummary;
      for (const keysZipUrl of diagnosisKeysURLs) {
        const components = keysZipUrl.split('/');
        components.pop();
        components.push('keys-export');
        const targetDir = components.join('/');
        const unzippedLocation = await unzip(keysZipUrl, targetDir);
<<<<<<< HEAD
        const summary: ExposureSummary = await exposureNotificationAPI.detectExposure(configuration, [
=======

        summary = await exposureNotificationAPI.detectExposure(configuration, [
>>>>>>> feb58df8
          `${unzippedLocation}/export.bin`,
          `${unzippedLocation}/export.sig`,
        ]);
        summary.lastExposureTimestamp = getLastExposureTimestamp(summary);
<<<<<<< HEAD
        summaries.push(summary);
      }
      captureMessage('configuration', {configuration});
      captureMessage('diagnosisKeysURLs', {diagnosisKeysURLs});
      captureMessage('summaries', {summaries});
      return summaries;
=======
        // first detected exposure is enough
        if (summary.matchedKeyCount > 0) break;
      }
      return summary!;
>>>>>>> feb58df8
    },
    getPendingExposureSummary: async () => undefined,
  };
}<|MERGE_RESOLUTION|>--- conflicted
+++ resolved
@@ -1,22 +1,14 @@
 import {unzip} from 'react-native-zip-archive';
+import {captureMessage} from 'shared/log';
 
 import {ExposureConfiguration, ExposureNotificationAPI, ExposureSummary} from './types';
 import {getLastExposureTimestamp} from './utils';
 
-<<<<<<< HEAD
 export default function ExposureNotificationAdapter(exposureNotificationAPI: ExposureNotificationAPI) {
   return {
     ...exposureNotificationAPI,
     detectExposure: async (configuration: ExposureConfiguration, diagnosisKeysURLs: string[]) => {
       const summaries: ExposureSummary[] = [];
-=======
-export default function ExposureNotificationAdapter(
-  exposureNotificationAPI: ExposureNotification,
-): ExposureNotification {
-  return {
-    ...exposureNotificationAPI,
-    detectExposure: async (configuration, diagnosisKeysURLs) => {
->>>>>>> feb58df8
       if (diagnosisKeysURLs.length === 0) {
         throw new Error('Attempt to call detectExposure with empty list of downloaded files');
       }
@@ -27,29 +19,17 @@
         components.push('keys-export');
         const targetDir = components.join('/');
         const unzippedLocation = await unzip(keysZipUrl, targetDir);
-<<<<<<< HEAD
         const summary: ExposureSummary = await exposureNotificationAPI.detectExposure(configuration, [
-=======
-
-        summary = await exposureNotificationAPI.detectExposure(configuration, [
->>>>>>> feb58df8
           `${unzippedLocation}/export.bin`,
           `${unzippedLocation}/export.sig`,
         ]);
         summary.lastExposureTimestamp = getLastExposureTimestamp(summary);
-<<<<<<< HEAD
         summaries.push(summary);
       }
       captureMessage('configuration', {configuration});
       captureMessage('diagnosisKeysURLs', {diagnosisKeysURLs});
       captureMessage('summaries', {summaries});
       return summaries;
-=======
-        // first detected exposure is enough
-        if (summary.matchedKeyCount > 0) break;
-      }
-      return summary!;
->>>>>>> feb58df8
     },
     getPendingExposureSummary: async () => undefined,
   };
