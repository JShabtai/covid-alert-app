--- conflicted
+++ resolved
@@ -1,27 +1,18 @@
-<<<<<<< HEAD
 import {captureMessage} from 'shared/log';
 
 import {ExposureConfiguration, ExposureNotificationAPI, ExposureSummary} from './types';
-=======
-import {ExposureNotification, ExposureSummary} from './types';
->>>>>>> feb58df8
 import {getLastExposureTimestamp} from './utils';
 
 export default function ExposureNotificationAdapter(exposureNotificationAPI: ExposureNotificationAPI) {
   return {
     ...exposureNotificationAPI,
-<<<<<<< HEAD
     detectExposure: async (configuration: ExposureConfiguration, diagnosisKeysURLs: string[]) => {
       const summaries: ExposureSummary[] = [];
-=======
-    detectExposure: async (configuration, diagnosisKeysURLs) => {
->>>>>>> feb58df8
       if (diagnosisKeysURLs.length === 0) {
         throw new Error('Attempt to call detectExposure with empty list of downloaded files');
       }
       let summary: ExposureSummary;
       for (const diagnosisKeysURL of diagnosisKeysURLs) {
-<<<<<<< HEAD
         const summary: ExposureSummary = await exposureNotificationAPI.detectExposure(configuration, [
           diagnosisKeysURL,
         ]);
@@ -42,21 +33,6 @@
         return [summary];
       }
       return [];
-=======
-        summary = await exposureNotificationAPI.detectExposure(configuration, [diagnosisKeysURL]);
-        summary.lastExposureTimestamp = getLastExposureTimestamp(summary);
-        // first detected exposure is enough
-        if (summary.matchedKeyCount > 0) break;
-      }
-      return summary!;
-    },
-    getPendingExposureSummary: async () => {
-      const summary = await exposureNotificationAPI.getPendingExposureSummary();
-      if (summary) {
-        summary.lastExposureTimestamp = getLastExposureTimestamp(summary);
-      }
-      return summary;
->>>>>>> feb58df8
     },
   };
 }