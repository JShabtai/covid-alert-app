import React from 'react';
import {useI18n} from '@shopify/react-i18n';
import {Text} from 'components';
import {useExposureStatus} from 'services/ExposureNotificationService';
import {daysBetween} from 'shared/date-fns';
import {pluralizeKey} from 'shared/pluralization';
import {useStorage} from 'services/StorageService';
import {useAccessibilityAutoFocus} from 'shared/useAccessibilityAutoFocus';

import {BaseHomeView} from '../components/BaseHomeView';
import {Tip} from '../components/Tip';

export const DiagnosedView = ({isBottomSheetExpanded}: {isBottomSheetExpanded: boolean}) => {
  const [i18n] = useI18n();
  const {region} = useStorage();
  const [exposureStatus] = useExposureStatus();
  const autoFocusRef = useAccessibilityAutoFocus(!isBottomSheetExpanded);

  if (exposureStatus.type !== 'diagnosed') return null;

  const daysLeft = daysBetween(new Date(), new Date(exposureStatus.cycleEndsAt)) - 1;

  return (
<<<<<<< HEAD
    <BaseHomeView iconName="hand-wave">
      <Text focusRef={autoFocusRef} variant="bodyTitle" color="bodyText" marginBottom="l" accessibilityRole="header">
=======
    <BaseHomeView iconName="hand-thank-you-with-love">
      <Text variant="bodyTitle" color="bodyText" marginBottom="l" accessibilityRole="header">
>>>>>>> 4e64f76a
        {i18n.translate('Home.DiagnosedView.Title')}
        {/* No exposure detected */}
      </Text>
      <Text variant="bodyText" color="bodyText" marginBottom="l">
        {i18n.translate(pluralizeKey('Home.DiagnosedView.Body1', daysLeft), {number: daysLeft})}
      </Text>
      <Text variant="bodyText" color="bodyText" marginBottom="l">
        {i18n.translate('Home.DiagnosedView.Body2')}
      </Text>
      <Text variant="bodyText" color="bodyText" marginBottom="l">
        {i18n.translate('Home.DiagnosedView.Body3')}
      </Text>
      {region === 'ON' ? <Tip /> : null}
    </BaseHomeView>
  );
};<|MERGE_RESOLUTION|>--- conflicted
+++ resolved
@@ -21,13 +21,8 @@
   const daysLeft = daysBetween(new Date(), new Date(exposureStatus.cycleEndsAt)) - 1;
 
   return (
-<<<<<<< HEAD
-    <BaseHomeView iconName="hand-wave">
+    <BaseHomeView iconName="hand-thank-you-with-love">
       <Text focusRef={autoFocusRef} variant="bodyTitle" color="bodyText" marginBottom="l" accessibilityRole="header">
-=======
-    <BaseHomeView iconName="hand-thank-you-with-love">
-      <Text variant="bodyTitle" color="bodyText" marginBottom="l" accessibilityRole="header">
->>>>>>> 4e64f76a
         {i18n.translate('Home.DiagnosedView.Title')}
         {/* No exposure detected */}
       </Text>
