import React, {useCallback} from 'react';
import {TouchableOpacity, TouchableOpacityProps} from 'react-native';
import {Box, Text, Icon, IconProps} from 'components';
import {useNavigation} from '@react-navigation/native';
import {useI18n} from '@shopify/react-i18n';

interface InfoShareItemProps extends TouchableOpacityProps {
  onPress: () => void;
  text: string;
  icon: IconProps['name'];
  lastItem: boolean;
}
const InfoShareItem = ({onPress, text, icon, lastItem, ...touchableProps}: InfoShareItemProps) => (
  <>
    <TouchableOpacity onPress={onPress} accessibilityRole="button" {...touchableProps}>
      <Box
        paddingVertical="s"
        marginHorizontal="-m"
        paddingHorizontal="m"
        flexDirection="row"
        alignContent="center"
        justifyContent="space-between"
        backgroundColor="infoBlockNeutralBackground"
        borderRadius={5}
      >
        <Text variant="bodyText" marginVertical="s" color="overlayBodyText">
          {text}
        </Text>
        <Box alignSelf="center">
          <Icon size={25} name={icon} />
        </Box>
      </Box>
    </TouchableOpacity>
    {!lastItem && <Box height={5} marginHorizontal="-m" backgroundColor="overlayBackground" />}
  </>
);

export const InfoShareView = () => {
  const [i18n] = useI18n();
  const navigation = useNavigation();
  // const onSymptomps = useCallback(() => {
  //   Linking.openURL(i18n.translate('Info.SymptomsUrl')).catch(err => console.error('An error occurred', err));
  // }, [i18n]);

  // const onShare = useCallback(() => navigation.navigate('Sharing'), [navigation]);
  const onPrivacy = useCallback(() => navigation.navigate('Privacy'), [navigation]);
  const onLearnMore = useCallback(() => navigation.navigate('Tutorial'), [navigation]);
  const onLanguage = useCallback(() => navigation.navigate('LanguageSelect'), [navigation]);
  const onRegion = useCallback(() => navigation.navigate('RegionSelect'), [navigation]);

  return (
    <>
      <Box paddingHorizontal="m" borderRadius={10} backgroundColor="infoBlockNeutralBackground" marginBottom="m">
        <InfoShareItem
          onPress={onRegion}
          text={i18n.translate('Info.ChangeRegion')}
          icon="icon-chevron"
          lastItem={false}
        />
        <InfoShareItem onPress={onLanguage} text={i18n.translate('Info.ChangeLanguage')} icon="icon-chevron" lastItem />
      </Box>
<<<<<<< HEAD
      <Box paddingHorizontal="m" borderRadius={10} overflow="hidden" marginTop="m">
=======
      <Box paddingHorizontal="m" borderRadius={10} overflow="hidden">
        {/* <InfoShareItem onPress={onShare} text={i18n.translate('Info.TellAFriend')} icon="icon-share" /> */}
>>>>>>> d243a31f
        <InfoShareItem
          lastItem={false}
          onPress={onLearnMore}
          text={i18n.translate('Info.LearnMore')}
          icon="icon-chevron"
        />
        <InfoShareItem onPress={onPrivacy} text={i18n.translate('Info.Privacy')} icon="icon-chevron" lastItem />
      </Box>
    </>
  );
};<|MERGE_RESOLUTION|>--- conflicted
+++ resolved
@@ -50,7 +50,13 @@
 
   return (
     <>
-      <Box paddingHorizontal="m" borderRadius={10} backgroundColor="infoBlockNeutralBackground" marginBottom="m">
+      <Box
+        paddingHorizontal="m"
+        borderRadius={10}
+        overflow="hidden"
+        backgroundColor="infoBlockNeutralBackground"
+        marginBottom="m"
+      >
         <InfoShareItem
           onPress={onRegion}
           text={i18n.translate('Info.ChangeRegion')}
@@ -59,12 +65,8 @@
         />
         <InfoShareItem onPress={onLanguage} text={i18n.translate('Info.ChangeLanguage')} icon="icon-chevron" lastItem />
       </Box>
-<<<<<<< HEAD
-      <Box paddingHorizontal="m" borderRadius={10} overflow="hidden" marginTop="m">
-=======
       <Box paddingHorizontal="m" borderRadius={10} overflow="hidden">
         {/* <InfoShareItem onPress={onShare} text={i18n.translate('Info.TellAFriend')} icon="icon-share" /> */}
->>>>>>> d243a31f
         <InfoShareItem
           lastItem={false}
           onPress={onLearnMore}
