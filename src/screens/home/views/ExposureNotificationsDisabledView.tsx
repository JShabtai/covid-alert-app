import {useI18n} from '@shopify/react-i18n';
import {Box, ButtonSingleLine, Text} from 'components';
import React, {useCallback} from 'react';
import {Linking, Platform} from 'react-native';
import {useStartExposureNotificationService} from 'services/ExposureNotificationService';
import {useAccessibilityAutoFocus} from 'shared/useAccessibilityAutoFocus';

import {BaseHomeView} from '../components/BaseHomeView';

export const ExposureNotificationsDisabledView = ({isBottomSheetExpanded}: {isBottomSheetExpanded: boolean}) => {
  const [i18n] = useI18n();
  const startExposureNotificationService = useStartExposureNotificationService();

  const toSettings = useCallback(() => {
    Linking.openSettings();
  }, []);

  const startEn = useCallback(() => {
    startExposureNotificationService();
  }, [startExposureNotificationService]);

  const onPress = () => {
    if (Platform.OS === 'android') {
      return startEn();
    }
    return toSettings();
  };
  const autoFocusRef = useAccessibilityAutoFocus(!isBottomSheetExpanded);
  return (
    <BaseHomeView iconName="icon-bluetooth-disabled">
<<<<<<< HEAD
      <Text focusRef={autoFocusRef} variant="bodyTitle" color="bodyText" marginBottom="m" accessibilityRole="header">
        {i18n.translate('Home.ExposureNotificationsDisabled')}
=======
      <Text variant="bodyTitle" color="bodyText" marginBottom="m" accessibilityRole="header">
        {i18n.translate('Home.EnDisabled.Title')}
>>>>>>> 4e64f76a
      </Text>
      <Text variant="bodyText" color="bodyText">
        {i18n.translate('Home.EnDisabled.Body1')}
      </Text>
      <Box alignSelf="stretch" marginBottom="l" marginTop="l">
        <ButtonSingleLine
          text={i18n.translate('Home.EnDisabled.CTA')}
          variant="danger50Flat"
          internalLink
          onPress={onPress}
        />
      </Box>
      {Platform.OS === 'android' ? (
        <Box marginBottom="xl">
          <Text marginBottom="m" variant="bodySubTitle">
            {i18n.translate('Home.EnDisabled.AndroidTitle2')}
          </Text>
          <Text marginBottom="m">{i18n.translate('Home.EnDisabled.AndroidBody1')}</Text>
          <Text marginBottom="xl">
            <Text>{i18n.translate('Home.EnDisabled.AndroidBody2a')}</Text>
            <Text fontWeight="bold">{i18n.translate('Home.EnDisabled.AndroidBody2b')}</Text>
            <Text>{i18n.translate('Home.EnDisabled.AndroidBody2c')}</Text>
          </Text>
        </Box>
      ) : null}
    </BaseHomeView>
  );
};<|MERGE_RESOLUTION|>--- conflicted
+++ resolved
@@ -28,13 +28,8 @@
   const autoFocusRef = useAccessibilityAutoFocus(!isBottomSheetExpanded);
   return (
     <BaseHomeView iconName="icon-bluetooth-disabled">
-<<<<<<< HEAD
       <Text focusRef={autoFocusRef} variant="bodyTitle" color="bodyText" marginBottom="m" accessibilityRole="header">
-        {i18n.translate('Home.ExposureNotificationsDisabled')}
-=======
-      <Text variant="bodyTitle" color="bodyText" marginBottom="m" accessibilityRole="header">
         {i18n.translate('Home.EnDisabled.Title')}
->>>>>>> 4e64f76a
       </Text>
       <Text variant="bodyText" color="bodyText">
         {i18n.translate('Home.EnDisabled.Body1')}
