--- conflicted
+++ resolved
@@ -1,71 +1,6 @@
 import React from 'react';
 import {StyleSheet, ScrollView} from 'react-native';
 import {SafeAreaView} from 'react-native-safe-area-context';
-<<<<<<< HEAD
-import LottieView from 'lottie-react-native';
-import {useReduceMotionPreference} from 'shared/useReduceMotionPreference';
-import {Box, Header, Icon, IconName} from 'components';
-import {useOrientation} from 'shared/useOrientation';
-
-interface BaseHomeViewProps {
-  children?: React.ReactNode;
-  animationSource?: string;
-  animationPauseFrame?: number;
-  iconName?: IconName;
-}
-
-export const BaseHomeView = ({children, animationSource, animationPauseFrame, iconName}: BaseHomeViewProps) => {
-  const {
-    orientation,
-    scaledSize: {width: viewportWidth, height: viewportHeight},
-  } = useOrientation();
-  const prefersReducedMotion = useReduceMotionPreference();
-  const animationRef: React.Ref<LottieView> = useRef(null);
-
-  useEffect(() => {
-    // need to stop if user prefers reduced animations
-    if (prefersReducedMotion) {
-      if (animationPauseFrame) {
-        animationRef.current?.play(animationPauseFrame, animationPauseFrame);
-      } else {
-        animationRef.current?.reset();
-        animationRef.current?.pause();
-      }
-    }
-  }, [prefersReducedMotion, animationPauseFrame]);
-
-  return (
-    <SafeAreaView>
-      <Header />
-      <ScrollView
-        style={styles.flex}
-        contentContainerStyle={[
-          styles.scrollContainer,
-          animationSource && orientation === 'portrait' ? styles.scrollContainerWithAnimation : null,
-        ]}
-        bounces={false}
-      >
-        <Box marginTop="xxl">
-          <Icon name={iconName} size={110} />
-        </Box>
-
-        {animationSource && orientation === 'portrait' && (
-          <Box marginBottom="m">
-            <LottieView
-              ref={animationRef}
-              style={{
-                ...styles.animationBase,
-                width: viewportWidth * 2,
-                height: viewportHeight / 2,
-              }}
-              source={animationSource}
-              // don't play if user prefers reduced animations
-              autoPlay={!prefersReducedMotion}
-              loop={!prefersReducedMotion}
-            />
-          </Box>
-        )}
-=======
 import {Box, Header, Icon, IconName} from 'components';
 
 interface BaseHomeViewProps {
@@ -81,7 +16,6 @@
         <Box marginTop="xxl">
           <Icon name={iconName} size={110} />
         </Box>
->>>>>>> 0e13d038
         <Box flex={1} alignItems="flex-start" justifyContent="flex-end" marginHorizontal="xl">
           {children}
         </Box>
