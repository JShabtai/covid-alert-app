import React from 'react';
import {StyleSheet, ScrollView} from 'react-native';
import {SafeAreaView} from 'react-native-safe-area-context';
import {Box, Header, Icon, IconName} from 'components';

interface BaseHomeViewProps {
  children?: React.ReactNode;
  iconName?: IconName;
  testID?: string;
}

export const BaseHomeView = ({children, iconName, testID}: BaseHomeViewProps) => {
  return (
    <>
      <SafeAreaView edges={['top']}>
        <Header />
      </SafeAreaView>
<<<<<<< HEAD
      <ScrollView alwaysBounceVertical={false} style={styles.scrollView} contentContainerStyle={styles.scrollContainer}>
=======
      <ScrollView contentContainerStyle={styles.scrollContainer} bounces={false} testID={testID}>
>>>>>>> 575f21e5
        <SafeAreaView edges={['left', 'right']}>
          <Box width="100%" justifyContent="flex-start" marginBottom="-l">
            <Box style={{...styles.primaryIcon}}>
              <Icon name={iconName} height={120} width={150} />
            </Box>
          </Box>
          <Box
            width="100%"
            flex={1}
            alignItems="flex-start"
            justifyContent="flex-start"
            paddingHorizontal="m"
            marginBottom="l"
          >
            {children}
          </Box>
        </SafeAreaView>
      </ScrollView>
    </>
  );
};

const styles = StyleSheet.create({
  primaryIcon: {marginLeft: -40, marginBottom: 30},
  scrollContainerWithAnimation: {
    marginTop: -100,
  },
  scrollView: {
    height: '100%',
  },
  scrollContainer: {
    maxWidth: 600,
    alignItems: 'flex-start',
  },
});<|MERGE_RESOLUTION|>--- conflicted
+++ resolved
@@ -15,11 +15,7 @@
       <SafeAreaView edges={['top']}>
         <Header />
       </SafeAreaView>
-<<<<<<< HEAD
-      <ScrollView alwaysBounceVertical={false} style={styles.scrollView} contentContainerStyle={styles.scrollContainer}>
-=======
-      <ScrollView contentContainerStyle={styles.scrollContainer} bounces={false} testID={testID}>
->>>>>>> 575f21e5
+      <ScrollView alwaysBounceVertical={false} style={styles.scrollView} testID={testID} contentContainerStyle={styles.scrollContainer}>
         <SafeAreaView edges={['left', 'right']}>
           <Box width="100%" justifyContent="flex-start" marginBottom="-l">
             <Box style={{...styles.primaryIcon}}>
