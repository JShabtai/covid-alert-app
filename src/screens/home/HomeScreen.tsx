--- conflicted
+++ resolved
@@ -116,13 +116,7 @@
       return exposureStatus.needsSubmission ? <DiagnosedShareView /> : <DiagnosedView />;
     case 'monitoring':
     default:
-<<<<<<< HEAD
-      if (!network.isConnected) {
-        return <NetworkDisabledView />;
-      }
-=======
       if (!network.isConnected && network.type !== 'unknown') return <NetworkDisabledView />;
->>>>>>> 174e60c1
       switch (systemStatus) {
         case SystemStatus.Disabled:
         case SystemStatus.Restricted:
